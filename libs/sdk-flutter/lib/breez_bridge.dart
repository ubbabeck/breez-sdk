--- conflicted
+++ resolved
@@ -142,11 +142,13 @@
   ///
   /// * `amountSats` - The amount to receive in satoshis
   /// * `description` - The bolt11 payment request description
-  Future<ReceivePaymentResponse> receivePayment({
-    required ReceivePaymentRequestData requestData,
+  Future<LNInvoice> receivePayment({
+    required int amountSats,
+    required String description,
   }) async =>
       await _lnToolkit.receivePayment(
-        reqData: requestData,
+        amountSats: amountSats,
+        description: description,
       );
 
   /// get the node state from the persistent storage
@@ -234,12 +236,7 @@
   }
 
   /// Onchain receive swap API
-  Future<SwapInfo> receiveOnchain({
-    OpeningFeeParams? openingFeeParams,
-  }) async =>
-      await _lnToolkit.receiveOnchain(
-        openingFeeParams: openingFeeParams,
-      );
+  Future<SwapInfo> receiveOnchain() async => await _lnToolkit.receiveOnchain();
 
   /// Returns the blocking [ReverseSwapInfo]s that are in progress
   Future<SwapInfo?> inProgressSwap() async => await _lnToolkit.inProgressSwap();
@@ -390,18 +387,7 @@
   }
 
   /// Generates an url that can be used by a third part provider to buy Bitcoin with fiat currency
-<<<<<<< HEAD
-  Future<String> buyBitcoin(
-    BuyBitcoinProvider provider, {
-    OpeningFeeParams? openingFeeParams,
-  }) =>
-      _lnToolkit.buyBitcoin(
-        provider: provider,
-        openingFeeParams: openingFeeParams,
-      );
-=======
   Future<String> buyBitcoin(BuyBitcoinProvider provider) => _lnToolkit.buyBitcoin(provider: provider);
->>>>>>> 1640e612
 }
 
 extension SDKConfig on Config {
